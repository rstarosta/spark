/*
 * Licensed to the Apache Software Foundation (ASF) under one or more
 * contributor license agreements.  See the NOTICE file distributed with
 * this work for additional information regarding copyright ownership.
 * The ASF licenses this file to You under the Apache License, Version 2.0
 * (the "License"); you may not use this file except in compliance with
 * the License.  You may obtain a copy of the License at
 *
 *    http://www.apache.org/licenses/LICENSE-2.0
 *
 * Unless required by applicable law or agreed to in writing, software
 * distributed under the License is distributed on an "AS IS" BASIS,
 * WITHOUT WARRANTIES OR CONDITIONS OF ANY KIND, either express or implied.
 * See the License for the specific language governing permissions and
 * limitations under the License.
 */

package spark.ui.jobs

import java.util.Date

import javax.servlet.http.HttpServletRequest

import scala.Some
import scala.xml.{NodeSeq, Node}

import spark.scheduler.Stage
import spark.storage.StorageLevel
import spark.ui.Page._
import spark.ui.UIUtils._
import spark.Utils

/** Page showing list of all ongoing and recently finished stages */
private[spark] class IndexPage(parent: JobProgressUI) {
  def listener = parent.listener
  val dateFmt = parent.dateFmt

  def render(request: HttpServletRequest): Seq[Node] = {
    val activeStages = listener.activeStages.toSeq
    val completedStages = listener.completedStages.reverse.toSeq
    val failedStages = listener.failedStages.reverse.toSeq
    val now = System.currentTimeMillis()

    var activeTime = 0L
    for (tasks <- listener.stageToTasksActive.values; t <- tasks) {
      activeTime += t.timeRunning(now)
    }

    /** Special table which merges two header cells. */
    def stageTable[T](makeRow: T => Seq[Node], rows: Seq[T]): Seq[Node] = {
      <table class="table table-bordered table-striped table-condensed sortable">
        <thead>
          <th>Stage Id</th>
          <th>Origin</th>
          <th>Submitted</th>
          <th>Duration</th>
          <th colspan="2">Tasks: Complete/Total</th>
          <th>Shuffle Read</th>
          <th>Shuffle Write</th>
          <th>Stored RDD</th>
        </thead>
        <tbody>
          {rows.map(r => makeRow(r))}
        </tbody>
      </table>
    }

    val summary: NodeSeq =
     <div>
       <ul class="unstyled">
          <li>
            <strong>CPU time: </strong>
            {parent.formatDuration(listener.totalTime + activeTime)}
          </li>
         {if (listener.totalShuffleRead > 0)
           <li>
              <strong>Shuffle read: </strong>
              {Utils.memoryBytesToString(listener.totalShuffleRead)}
            </li>
         }
         {if (listener.totalShuffleWrite > 0)
           <li>
              <strong>Shuffle write: </strong>
              {Utils.memoryBytesToString(listener.totalShuffleWrite)}
            </li>
         }
       </ul>
     </div>
    val activeStageTable: NodeSeq = stageTable(stageRow, activeStages)
    val completedStageTable = stageTable(stageRow, completedStages)
    val failedStageTable: NodeSeq = stageTable(stageRow, failedStages)

    val content = summary ++
                  <h2>Active Stages</h2> ++ activeStageTable ++
                  <h2>Completed Stages</h2>  ++ completedStageTable ++
                  <h2>Failed Stages</h2>  ++ failedStageTable

    headerSparkPage(content, parent.sc, "Spark Stages", Jobs)
  }

  def getElapsedTime(submitted: Option[Long], completed: Long): String = {
    submitted match {
      case Some(t) => parent.formatDuration(completed - t)
      case _ => "Unknown"
    }
  }

  def makeProgressBar(started: Int, completed: Int, total: Int): Seq[Node] = {
    val completeWidth = "width: %s%%".format((completed.toDouble/total)*100)
    val startWidth = "width: %s%%".format((started.toDouble/total)*100)

    <div class="progress">
      <div class="bar bar-success" style={completeWidth}></div>
      <div class="bar bar-warning" style={startWidth}></div>
    </div>
  }


  def stageRow(s: Stage): Seq[Node] = {
    val submissionTime = s.submissionTime match {
      case Some(t) => dateFmt.format(new Date(t))
      case None => "Unknown"
    }

    val shuffleRead = listener.stageToShuffleRead.getOrElse(s.id, 0L) match {
      case 0 => ""
      case b => Utils.memoryBytesToString(b)
    }
    val shuffleWrite = listener.stageToShuffleWrite.getOrElse(s.id, 0L) match {
      case 0 => ""
      case b => Utils.memoryBytesToString(b)
    }
<<<<<<< HEAD
    val startedTasks = listener.stageToTasksActive.getOrElse(s.id, Seq[Long]()).size
=======

>>>>>>> c99b6744
    val completedTasks = listener.stageToTasksComplete.getOrElse(s.id, 0)
    val totalTasks = s.numPartitions

    <tr>
      <td>{s.id}</td>
      <td><a href={"/stages/stage?id=%s".format(s.id)}>{s.name}</a></td>
      <td>{submissionTime}</td>
      <td>{getElapsedTime(s.submissionTime,
             s.completionTime.getOrElse(System.currentTimeMillis()))}</td>
      <td class="progress-cell">{makeProgressBar(startedTasks, completedTasks, totalTasks)}</td>
      <td style="border-left: 0; text-align: center;">{completedTasks} / {totalTasks}
        {listener.stageToTasksFailed.getOrElse(s.id, 0) match {
        case f if f > 0 => "(%s failed)".format(f)
        case _ =>
      }}
      </td>
      <td>{shuffleRead}</td>
      <td>{shuffleWrite}</td>
      <td>{if (s.rdd.getStorageLevel != StorageLevel.NONE) {
             <a href={"/storage/rdd?id=%s".format(s.rdd.id)}>
               {Option(s.rdd.name).getOrElse(s.rdd.id)}
             </a>
          }}
      </td>
    </tr>
  }
}<|MERGE_RESOLUTION|>--- conflicted
+++ resolved
@@ -130,11 +130,7 @@
       case 0 => ""
       case b => Utils.memoryBytesToString(b)
     }
-<<<<<<< HEAD
-    val startedTasks = listener.stageToTasksActive.getOrElse(s.id, Seq[Long]()).size
-=======
 
->>>>>>> c99b6744
     val completedTasks = listener.stageToTasksComplete.getOrElse(s.id, 0)
     val totalTasks = s.numPartitions
 
